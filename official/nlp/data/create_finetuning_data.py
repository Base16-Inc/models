# Copyright 2019 The TensorFlow Authors. All Rights Reserved.
#
# Licensed under the Apache License, Version 2.0 (the "License");
# you may not use this file except in compliance with the License.
# You may obtain a copy of the License at
#
#     http://www.apache.org/licenses/LICENSE-2.0
#
# Unless required by applicable law or agreed to in writing, software
# distributed under the License is distributed on an "AS IS" BASIS,
# WITHOUT WARRANTIES OR CONDITIONS OF ANY KIND, either express or implied.
# See the License for the specific language governing permissions and
# limitations under the License.
# ==============================================================================
"""BERT finetuning task dataset generator."""

import functools
import json
import os

# Import libraries
from absl import app
from absl import flags
import tensorflow as tf
from official.nlp.bert import tokenization
from official.nlp.data import classifier_data_lib
from official.nlp.data import sentence_retrieval_lib
# word-piece tokenizer based squad_lib
from official.nlp.data import squad_lib as squad_lib_wp
# sentence-piece tokenizer based squad_lib
from official.nlp.data import squad_lib_sp
from official.nlp.data import tagging_data_lib

FLAGS = flags.FLAGS

# TODO(chendouble): consider moving each task to its own binary.
flags.DEFINE_enum(
    "fine_tuning_task_type", "classification",
    ["classification", "regression", "squad", "retrieval", "tagging"],
    "The name of the BERT fine tuning task for which data "
    "will be generated.")

# BERT classification specific flags.
flags.DEFINE_string(
    "input_data_dir", None,
    "The input data dir. Should contain the .tsv files (or other data files) "
    "for the task.")

flags.DEFINE_enum(
    "classification_task_name", "MNLI", [
        "AX", "COLA", "IMDB", "MNLI", "MRPC", "PAWS-X", "QNLI", "QQP", "RTE",
        "SST-2", "STS-B", "WNLI", "XNLI", "XTREME-XNLI", "XTREME-PAWS-X", "AX-g",
        "RTE-SuperGLUE"
    ], "The name of the task to train BERT classifier. The "
    "difference between XTREME-XNLI and XNLI is: 1. the format "
    "of input tsv files; 2. the dev set for XTREME is english "
    "only and for XNLI is all languages combined. Same for "
    "PAWS-X.")

# MNLI task-specific flag.
flags.DEFINE_enum("mnli_type", "matched", ["matched", "mismatched"],
                  "The type of MNLI dataset.")

# XNLI task-specific flag.
flags.DEFINE_string(
    "xnli_language", "en",
    "Language of training data for XNLI task. If the value is 'all', the data "
    "of all languages will be used for training.")

# PAWS-X task-specific flag.
flags.DEFINE_string(
    "pawsx_language", "en",
    "Language of training data for PAWS-X task. If the value is 'all', the data "
    "of all languages will be used for training.")

# XTREME classification specific flags. Only used in XtremePawsx and XtremeXnli.
flags.DEFINE_string(
    "translated_input_data_dir", None,
    "The translated input data dir. Should contain the .tsv files (or other "
    "data files) for the task.")

# Retrieval task-specific flags.
flags.DEFINE_enum("retrieval_task_name", "bucc", ["bucc", "tatoeba"],
                  "The name of sentence retrieval task for scoring")

# Tagging task-specific flags.
flags.DEFINE_enum("tagging_task_name", "panx", ["panx", "udpos"],
                  "The name of BERT tagging (token classification) task.")

flags.DEFINE_bool("tagging_only_use_en_train", True,
                  "Whether only use english training data in tagging.")

# BERT Squad task-specific flags.
flags.DEFINE_string(
    "squad_data_file", None,
    "The input data file in for generating training data for BERT squad task.")

flags.DEFINE_string(
    "translated_squad_data_folder", None,
    "The translated data folder for generating training data for BERT squad "
    "task.")

flags.DEFINE_integer(
    "doc_stride", 128,
    "When splitting up a long document into chunks, how much stride to "
    "take between chunks.")

flags.DEFINE_integer(
    "max_query_length", 64,
    "The maximum number of tokens for the question. Questions longer than "
    "this will be truncated to this length.")

flags.DEFINE_bool(
    "version_2_with_negative", False,
    "If true, the SQuAD examples contain some that do not have an answer.")

flags.DEFINE_bool(
    "xlnet_format", False,
    "If true, then data will be preprocessed in a paragraph, query, class order"
    " instead of the BERT-style class, paragraph, query order.")

# XTREME specific flags.
flags.DEFINE_bool("only_use_en_dev", True, "Whether only use english dev data.")

# Shared flags across BERT fine-tuning tasks.
flags.DEFINE_string("vocab_file", None,
                    "The vocabulary file that the BERT model was trained on.")

flags.DEFINE_string(
    "train_data_output_path", None,
    "The path in which generated training input data will be written as tf"
    " records.")

flags.DEFINE_string(
    "eval_data_output_path", None,
    "The path in which generated evaluation input data will be written as tf"
    " records.")

flags.DEFINE_string(
    "test_data_output_path", None,
    "The path in which generated test input data will be written as tf"
    " records. If None, do not generate test data. Must be a pattern template"
    " as test_{}.tfrecords if processor has language specific test data.")

flags.DEFINE_string("meta_data_file_path", None,
                    "The path in which input meta data will be written.")

flags.DEFINE_bool(
    "do_lower_case", True,
    "Whether to lower case the input text. Should be True for uncased "
    "models and False for cased models.")

flags.DEFINE_integer(
    "max_seq_length", 128,
    "The maximum total input sequence length after WordPiece tokenization. "
    "Sequences longer than this will be truncated, and sequences shorter "
    "than this will be padded.")

flags.DEFINE_string("sp_model_file", "",
                    "The path to the model used by sentence piece tokenizer.")

flags.DEFINE_enum(
    "tokenization", "WordPiece", ["WordPiece", "SentencePiece"],
    "Specifies the tokenizer implementation, i.e., whether to use WordPiece "
    "or SentencePiece tokenizer. Canonical BERT uses WordPiece tokenizer, "
    "while ALBERT uses SentencePiece tokenizer.")

flags.DEFINE_string(
    "tfds_params", "", "Comma-separated list of TFDS parameter assigments for "
    "generic classfication data import (for more details "
    "see the TfdsProcessor class documentation).")


def generate_classifier_dataset():
  """Generates classifier dataset and returns input meta data."""
  assert (FLAGS.input_data_dir and FLAGS.classification_task_name or
          FLAGS.tfds_params)

  if FLAGS.tokenization == "WordPiece":
    tokenizer = tokenization.FullTokenizer(
        vocab_file=FLAGS.vocab_file, do_lower_case=FLAGS.do_lower_case)
    processor_text_fn = tokenization.convert_to_unicode
  else:
    assert FLAGS.tokenization == "SentencePiece"
    tokenizer = tokenization.FullSentencePieceTokenizer(FLAGS.sp_model_file)
    processor_text_fn = functools.partial(
        tokenization.preprocess_text, lower=FLAGS.do_lower_case)

  if FLAGS.tfds_params:
    processor = classifier_data_lib.TfdsProcessor(
        tfds_params=FLAGS.tfds_params, process_text_fn=processor_text_fn)
    return classifier_data_lib.generate_tf_record_from_data_file(
        processor,
        None,
        tokenizer,
        train_data_output_path=FLAGS.train_data_output_path,
        eval_data_output_path=FLAGS.eval_data_output_path,
        test_data_output_path=FLAGS.test_data_output_path,
        max_seq_length=FLAGS.max_seq_length)
  else:
    processors = {
        "ax":
            classifier_data_lib.AxProcessor,
        "cola":
            classifier_data_lib.ColaProcessor,
        "imdb":
            classifier_data_lib.ImdbProcessor,
        "mnli":
            functools.partial(
                classifier_data_lib.MnliProcessor, mnli_type=FLAGS.mnli_type),
        "mrpc":
            classifier_data_lib.MrpcProcessor,
        "qnli":
            classifier_data_lib.QnliProcessor,
        "qqp":
            classifier_data_lib.QqpProcessor,
        "rte":
            classifier_data_lib.RteProcessor,
        "sst-2":
            classifier_data_lib.SstProcessor,
        "sts-b":
            classifier_data_lib.StsBProcessor,
        "xnli":
            functools.partial(
                classifier_data_lib.XnliProcessor,
                language=FLAGS.xnli_language),
        "paws-x":
            functools.partial(
                classifier_data_lib.PawsxProcessor,
                language=FLAGS.pawsx_language),
        "wnli":
            classifier_data_lib.WnliProcessor,
        "xtreme-xnli":
            functools.partial(
                classifier_data_lib.XtremeXnliProcessor,
                translated_data_dir=FLAGS.translated_input_data_dir,
                only_use_en_dev=FLAGS.only_use_en_dev),
        "xtreme-paws-x":
            functools.partial(
                classifier_data_lib.XtremePawsxProcessor,
                translated_data_dir=FLAGS.translated_input_data_dir,
                only_use_en_dev=FLAGS.only_use_en_dev),
        "ax-g":
<<<<<<< HEAD
            classifier_data_lib.AXgProcessor
=======
            classifier_data_lib.AXgProcessor,
        "rte-superglue":
            classifier_data_lib.RTESuperGLUEProcessor
>>>>>>> 440e0eec
    }
    task_name = FLAGS.classification_task_name.lower()
    if task_name not in processors:
      raise ValueError("Task not found: %s" % (task_name))

    processor = processors[task_name](process_text_fn=processor_text_fn)
    return classifier_data_lib.generate_tf_record_from_data_file(
        processor,
        FLAGS.input_data_dir,
        tokenizer,
        train_data_output_path=FLAGS.train_data_output_path,
        eval_data_output_path=FLAGS.eval_data_output_path,
        test_data_output_path=FLAGS.test_data_output_path,
        max_seq_length=FLAGS.max_seq_length)


def generate_regression_dataset():
  """Generates regression dataset and returns input meta data."""
  if FLAGS.tokenization == "WordPiece":
    tokenizer = tokenization.FullTokenizer(
        vocab_file=FLAGS.vocab_file, do_lower_case=FLAGS.do_lower_case)
    processor_text_fn = tokenization.convert_to_unicode
  else:
    assert FLAGS.tokenization == "SentencePiece"
    tokenizer = tokenization.FullSentencePieceTokenizer(FLAGS.sp_model_file)
    processor_text_fn = functools.partial(
        tokenization.preprocess_text, lower=FLAGS.do_lower_case)

  if FLAGS.tfds_params:
    processor = classifier_data_lib.TfdsProcessor(
        tfds_params=FLAGS.tfds_params, process_text_fn=processor_text_fn)
    return classifier_data_lib.generate_tf_record_from_data_file(
        processor,
        None,
        tokenizer,
        train_data_output_path=FLAGS.train_data_output_path,
        eval_data_output_path=FLAGS.eval_data_output_path,
        test_data_output_path=FLAGS.test_data_output_path,
        max_seq_length=FLAGS.max_seq_length)
  else:
    raise ValueError("No data processor found for the given regression task.")


def generate_squad_dataset():
  """Generates squad training dataset and returns input meta data."""
  assert FLAGS.squad_data_file
  if FLAGS.tokenization == "WordPiece":
    return squad_lib_wp.generate_tf_record_from_json_file(
        input_file_path=FLAGS.squad_data_file,
        vocab_file_path=FLAGS.vocab_file,
        output_path=FLAGS.train_data_output_path,
        translated_input_folder=FLAGS.translated_squad_data_folder,
        max_seq_length=FLAGS.max_seq_length,
        do_lower_case=FLAGS.do_lower_case,
        max_query_length=FLAGS.max_query_length,
        doc_stride=FLAGS.doc_stride,
        version_2_with_negative=FLAGS.version_2_with_negative,
        xlnet_format=FLAGS.xlnet_format)
  else:
    assert FLAGS.tokenization == "SentencePiece"
    return squad_lib_sp.generate_tf_record_from_json_file(
        input_file_path=FLAGS.squad_data_file,
        sp_model_file=FLAGS.sp_model_file,
        output_path=FLAGS.train_data_output_path,
        translated_input_folder=FLAGS.translated_squad_data_folder,
        max_seq_length=FLAGS.max_seq_length,
        do_lower_case=FLAGS.do_lower_case,
        max_query_length=FLAGS.max_query_length,
        doc_stride=FLAGS.doc_stride,
        xlnet_format=FLAGS.xlnet_format,
        version_2_with_negative=FLAGS.version_2_with_negative)


def generate_retrieval_dataset():
  """Generate retrieval test and dev dataset and returns input meta data."""
  assert (FLAGS.input_data_dir and FLAGS.retrieval_task_name)
  if FLAGS.tokenization == "WordPiece":
    tokenizer = tokenization.FullTokenizer(
        vocab_file=FLAGS.vocab_file, do_lower_case=FLAGS.do_lower_case)
    processor_text_fn = tokenization.convert_to_unicode
  else:
    assert FLAGS.tokenization == "SentencePiece"
    tokenizer = tokenization.FullSentencePieceTokenizer(FLAGS.sp_model_file)
    processor_text_fn = functools.partial(
        tokenization.preprocess_text, lower=FLAGS.do_lower_case)

  processors = {
      "bucc": sentence_retrieval_lib.BuccProcessor,
      "tatoeba": sentence_retrieval_lib.TatoebaProcessor,
  }

  task_name = FLAGS.retrieval_task_name.lower()
  if task_name not in processors:
    raise ValueError("Task not found: %s" % task_name)

  processor = processors[task_name](process_text_fn=processor_text_fn)

  return sentence_retrieval_lib.generate_sentence_retrevial_tf_record(
      processor, FLAGS.input_data_dir, tokenizer, FLAGS.eval_data_output_path,
      FLAGS.test_data_output_path, FLAGS.max_seq_length)


def generate_tagging_dataset():
  """Generates tagging dataset."""
  processors = {
      "panx":
          functools.partial(
              tagging_data_lib.PanxProcessor,
              only_use_en_train=FLAGS.tagging_only_use_en_train,
              only_use_en_dev=FLAGS.only_use_en_dev),
      "udpos":
          functools.partial(
              tagging_data_lib.UdposProcessor,
              only_use_en_train=FLAGS.tagging_only_use_en_train,
              only_use_en_dev=FLAGS.only_use_en_dev),
  }
  task_name = FLAGS.tagging_task_name.lower()
  if task_name not in processors:
    raise ValueError("Task not found: %s" % task_name)

  if FLAGS.tokenization == "WordPiece":
    tokenizer = tokenization.FullTokenizer(
        vocab_file=FLAGS.vocab_file, do_lower_case=FLAGS.do_lower_case)
    processor_text_fn = tokenization.convert_to_unicode
  elif FLAGS.tokenization == "SentencePiece":
    tokenizer = tokenization.FullSentencePieceTokenizer(FLAGS.sp_model_file)
    processor_text_fn = functools.partial(
        tokenization.preprocess_text, lower=FLAGS.do_lower_case)
  else:
    raise ValueError("Unsupported tokenization: %s" % FLAGS.tokenization)

  processor = processors[task_name]()
  return tagging_data_lib.generate_tf_record_from_data_file(
      processor, FLAGS.input_data_dir, tokenizer, FLAGS.max_seq_length,
      FLAGS.train_data_output_path, FLAGS.eval_data_output_path,
      FLAGS.test_data_output_path, processor_text_fn)


def main(_):
  if FLAGS.tokenization == "WordPiece":
    if not FLAGS.vocab_file:
      raise ValueError(
          "FLAG vocab_file for word-piece tokenizer is not specified.")
  else:
    assert FLAGS.tokenization == "SentencePiece"
    if not FLAGS.sp_model_file:
      raise ValueError(
          "FLAG sp_model_file for sentence-piece tokenizer is not specified.")

  if FLAGS.fine_tuning_task_type != "retrieval":
    flags.mark_flag_as_required("train_data_output_path")

  if FLAGS.fine_tuning_task_type == "classification":
    input_meta_data = generate_classifier_dataset()
  elif FLAGS.fine_tuning_task_type == "regression":
    input_meta_data = generate_regression_dataset()
  elif FLAGS.fine_tuning_task_type == "retrieval":
    input_meta_data = generate_retrieval_dataset()
  elif FLAGS.fine_tuning_task_type == "squad":
    input_meta_data = generate_squad_dataset()
  else:
    assert FLAGS.fine_tuning_task_type == "tagging"
    input_meta_data = generate_tagging_dataset()

  tf.io.gfile.makedirs(os.path.dirname(FLAGS.meta_data_file_path))
  with tf.io.gfile.GFile(FLAGS.meta_data_file_path, "w") as writer:
    writer.write(json.dumps(input_meta_data, indent=4) + "\n")


if __name__ == "__main__":
  flags.mark_flag_as_required("meta_data_file_path")
  app.run(main)<|MERGE_RESOLUTION|>--- conflicted
+++ resolved
@@ -49,8 +49,8 @@
 flags.DEFINE_enum(
     "classification_task_name", "MNLI", [
         "AX", "COLA", "IMDB", "MNLI", "MRPC", "PAWS-X", "QNLI", "QQP", "RTE",
-        "SST-2", "STS-B", "WNLI", "XNLI", "XTREME-XNLI", "XTREME-PAWS-X", "AX-g",
-        "RTE-SuperGLUE"
+        "SST-2", "STS-B", "WNLI", "XNLI", "XTREME-XNLI", "XTREME-PAWS-X",
+        "AX-g", "SUPERGLUE-RTE"
     ], "The name of the task to train BERT classifier. The "
     "difference between XTREME-XNLI and XNLI is: 1. the format "
     "of input tsv files; 2. the dev set for XTREME is english "
@@ -241,13 +241,9 @@
                 translated_data_dir=FLAGS.translated_input_data_dir,
                 only_use_en_dev=FLAGS.only_use_en_dev),
         "ax-g":
-<<<<<<< HEAD
-            classifier_data_lib.AXgProcessor
-=======
             classifier_data_lib.AXgProcessor,
-        "rte-superglue":
-            classifier_data_lib.RTESuperGLUEProcessor
->>>>>>> 440e0eec
+        "superglue-rte":
+            classifier_data_lib.SuperGLUERTEProcessor
     }
     task_name = FLAGS.classification_task_name.lower()
     if task_name not in processors:
